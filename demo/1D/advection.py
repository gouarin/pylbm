--- conflicted
+++ resolved
@@ -80,13 +80,8 @@
         ymin, ymax = -.2, 1.2
         ax.axis(xmin, xmax, ymin, ymax)
 
-<<<<<<< HEAD
-        x = sol.domain.x[0][1:-1]
+        x = sol.domain.x
         l1 = ax.plot(x, sol.m_in[u], width=2, color='b', label='D1Q2')[0]
-=======
-        x = sol.domain.x[1:-1]
-        l1 = ax.plot(x, sol.m[u][1:-1], width=2, color='b', label='D1Q2')[0]
->>>>>>> 2945b3a2
         l2 = ax.plot(x, u0(x-c*sol.t, xmin, xmax), width=2, color='k', label='exact')[0]
 
         def update(iframe):
