# Authors:
#     Loic Gouarin <loic.gouarin@math.u-psud.fr>
#     Benjamin Graille <benjamin.graille@math.u-psud.fr>
#
# License: BSD 3 clause

import sys
from math import sin, cos
import matplotlib
import matplotlib.pyplot as plt
import matplotlib.colors as colors
import matplotlib.cm as cm
from matplotlib.patches import Ellipse, Polygon

import mpi4py.MPI as mpi

from elements import *

from logs import setLogger
log = setLogger(__name__)

def get_box(dico):
    """
    return the dimension and the bounds of the box defined in the dictionnary.

    Parameters
    ----------
    dico : a dictionnary

    Returns
    -------
    dim : the dimension of the box
    bounds: the bounds of the box
    
    """
    try:
        box = dico['box']
        try:
            bounds = [box['x']]
            dim = 1
            boxy = box.get('y', None)
            if boxy is not None:
                bounds.append(boxy)
                dim += 1
                boxz = box.get('z', None)
                if boxz is not None:
                    bounds.append(boxz)
                    dim += 1
        except KeyError:
            log.error("'x' interval not found in the box definition of the geometry.")
            sys.exit()
    except KeyError:
        log.error("'box' key not found in the geometry definition. Check the input dictionnary.")
        sys.exit()
    return dim, bounds

class Geometry:
    """
    Create a geometry that defines the fluid part and the solid part.

    Parameters
    ----------
    dico : a dictionary that contains the following `key:value`

        box : a dictionary that contains the following `key:value`
            x : a list of the bounds in the first direction
            y : a list of the bounds in the second direction (optional)
            z : a list of the bounds in the third direction (optional)
            label : an integer or a list of integers (length twice the number of dimensions)
                used to label each edge

        elements : TODO .....................

    Attributes
    ----------
    dim : number of spatial dimensions (example: 1, 2, or 3)
    bounds : a list that contains the bounds of the box ((x[0]min,x[0]max),...,(x[dim-1]min,x[dim-1]max))
    bounds_tag : a dictionary that contains the tag of all the bounds and the description
    list_elem : a list that contains each element added or deleted in the box
    # (to remove) list_label : a list that contains the label of each border

    Members
    -------
    add_elem : function that adds an element in the box
    visualize : function to visualize the box

    Examples
    --------
    see demo/examples/geometry/*.py

    """

    def __init__(self, dico):
<<<<<<< HEAD
        self.dim, self.bounds = get_box(dico)
=======
        self.dim = 1
        try:
            box = dico['box']

            try:
                self.bounds = [box['x']]
                boxy = box.get('y', None)
                if boxy is not None:
                    self.bounds.append(boxy)
                    self.dim += 1
                    boxz = box.get('z', None)
                    if boxz is not None:
                        self.bounds.append(boxz)
                        self.dim += 1
            except KeyError:
                log.error("'x' key not found in the box definition"
                          + " of the geometry.\n"
                          + " Check the input dictionnary.")
                sys.exit()
        except KeyError:
            log.error("'box' key not found in the geometry definition.\n"
                      + " Check the input dictionnary.")
            sys.exit()
>>>>>>> ac25b2dc

        # mpi support
        comm = mpi.COMM_WORLD
        size = comm.Get_size()
        split = mpi.Compute_dims(size, self.dim)

        self.bounds = np.asarray(self.bounds, dtype='f8')
        t = (self.bounds[:, 1] - self.bounds[:, 0])/split
        self.comm = comm.Create_cart(split, (True,)*self.dim)
        rank = self.comm.Get_rank()
        coords = self.comm.Get_coords(rank)
        coords = np.asarray(coords)
        self.bounds[:, 1] = self.bounds[:, 0] + t*(coords + 1)
        self.bounds[:, 0] = self.bounds[:, 0] + t*coords


        self.isInterface = [False]*2*self.dim
        for i in xrange(self.dim):
            voisins = self.comm.Shift(i, 1)
            if voisins[0] != rank:
                self.isInterface[i*2] = True
            if voisins[1] != rank:
                self.isInterface[i*2 + 1] = True

<<<<<<< HEAD
        log.info("Message from geometry.py (isInterface):\n {0}".format(self.isInterface))
=======
        s = "*"*40
        s += "Message from geometry.py (mpi problem)"
        s += self.isInterface.__str__()
        s += "*"*40
        log.info(s)
>>>>>>> ac25b2dc

        self.list_elem = []
        #self.list_label = []

        #self.next_tag = 2*self.dim

        try:
            dummylab = dico['box']['label']
        except:
            dummylab = 0
        if isinstance(dummylab, int):
            #self.list_label.append([dummylab]*2*self.dim)
            self.box_label = [dummylab]*2*self.dim
        else:
            #self.list_label.append([loclab for loclab in dummylab])
            self.box_label = [loclab for loclab in dummylab]

        elem = dico.get('elements', None)
        if elem is not None:
            for elemk in elem:
                #self.add_elem(elemk)
                self.list_elem.append(elemk)
            #
            # k = 0
            # test = 1
            # while (test == 1):
            #     elemk = elem.get(k, None)
            #     if elemk is not None:
            #         k += 1
            #         try:
            #             labelk = elemk['label']
            #         except:
            #             labelk = 0
            #         self.add_elem(elemk['element'], labelk, elemk['del'])
            #     else:
            #         test = 0

            """
            for k in elem:
                elementk = dico[k]['element']
                try:
                    labelk = dico[k]['label']
                except:
                    labelk = 0
                self.add_elem(elementk, labelk, dico[k]['type'])
            """
        log.info(self.__str__())


    def __str__(self):
        s = "Geometry informations\n"
        s += "\t spatial dimension: {0:d}\n".format(self.dim)
        s += "\t bounds of the box: " + self.bounds.__str__() + "\n"
        if (len(self.list_elem) != 0):
            s += "\t List of elements added or deleted in the box\n"
            for k in xrange(len(self.list_elem)):
                s += "\t\t Element number {0:d}: ".format(k) + self.list_elem[k].__str__() + "\n"
        return s

    def add_elem(self, elem):
        """
        add a solid or a fluid part in the domain.

        Parameters
        ----------
        elem : form of the part to add (or to del)

        Examples
        --------

        """

        self.list_elem.append(elem)
        # add a different tag for each bounds of the form
        #self.list_tag.append([self.next_tag + k for k in xrange(elem.number_of_bounds)])

        # # for each bounds af the form add a description
        # for i in xrange(elem.number_of_bounds):
        #     self.bounds_tag[self.next_tag + i] = elem.description[i]
        #self.next_tag += elem.number_of_bounds

        # don't understand what is elem.tag
        #elem.tag = self.list_tag[-1]

        # set a label to the boundaries
        #if isinstance(label, int):
        #    loclabel = [label]*elem.number_of_bounds
        #else:
        #    loclabel = label.copy()
        #self.list_label.append(loclabel)
        #elem.label = loclabel

    def visualize(self, viewlabel=False):
        plein = 'blue'
        fig = plt.figure(0,figsize=(8, 8))
        fig.clf()
        plt.ion()
        plt.hold(True)
        ax = fig.add_subplot(111)
        if (self.dim == 1):
            xmin = (float)(self.bounds[0][0])
            xmax = (float)(self.bounds[0][1])
            L = xmax-xmin
            h = L/20
            l = L/50
            plt.plot([xmin+l,xmin,xmin,xmin+l],[-h,-h,h,h],plein,lw=5)
            plt.plot([xmax-l,xmax,xmax,xmax-l],[-h,-h,h,h],plein,lw=5)
            plt.plot([xmin,xmax],[0.,0.],plein,lw=5)
            if viewlabel:
                plt.text(xmax-l, -2*h, self.box_label[0], fontsize=18, horizontalalignment='center',verticalalignment='center')
                plt.text(xmin+l, -2*h, self.box_label[1], fontsize=18, horizontalalignment='center',verticalalignment='center')
            plt.axis('equal')
        elif (self.dim == 2):
            xmin = (float)(self.bounds[0][0])
            xmax = (float)(self.bounds[0][1])
            ymin = (float)(self.bounds[1][0])
            ymax = (float)(self.bounds[1][1])
            plt.fill([xmin,xmax,xmax,xmin], [ymin,ymin,ymax,ymax], fill=True, color=plein)
            if viewlabel:
<<<<<<< HEAD
                plt.text(0.5*(xmin+xmax), ymin, self.list_label[0][0], fontsize=18, horizontalalignment='center',verticalalignment='bottom')
                plt.text(xmax, 0.5*(ymin+ymax), self.list_label[0][1], fontsize=18, horizontalalignment='right',verticalalignment='center')
                plt.text(0.5*(xmin+xmax), ymax, self.list_label[0][2], fontsize=18, horizontalalignment='center',verticalalignment='top')
                plt.text(xmin, 0.5*(ymin+ymax), self.list_label[0][3], fontsize=18, horizontalalignment='left',verticalalignment='center')
            plt.axis([xmin,xmax,ymin,ymax])
=======
                plt.text(0.5*(xmin+xmax), ymin, self.box_label[0], fontsize=18, horizontalalignment='center',verticalalignment='bottom')
                plt.text(xmax, 0.5*(ymin+ymax), self.box_label[1], fontsize=18, horizontalalignment='right',verticalalignment='center')
                plt.text(0.5*(xmin+xmax), ymax, self.box_label[2], fontsize=18, horizontalalignment='center',verticalalignment='top')
                plt.text(xmin, 0.5*(ymin+ymax), self.box_label[3], fontsize=18, horizontalalignment='left',verticalalignment='center')
            plt.axis([xmin, xmax, ymin, ymax])
>>>>>>> ac25b2dc
            comptelem = 0
            for elem in self.list_elem:
                if elem.isfluid:
                    coul = plein
                else:
<<<<<<< HEAD
                    coul = 'black'
                if isinstance(elem, Circle):
                    ax.add_patch(Ellipse(elem.center, 2*elem.radius, 2*elem.radius, fill=True, color=coul))
                    theta = elem.center[0] + 2*elem.center[1]+10*elem.radius
                    x, y = elem.center[0] + elem.radius*cos(theta), elem.center[1] + elem.radius*sin(theta)
                    if tag:
                        plt.text(x, y, str(elem.tag[0]),
                                 fontsize=18, horizontalalignment='center',verticalalignment='center')
                    if viewlabel:
                        plt.text(x, y, str(elem.label[0]),
                                 fontsize=18, horizontalalignment='center',verticalalignment='center')
                        comptelem += 1
                elif (elem.geomtype=='Parallelogram'):
                    A = [elem.point[k] for k in xrange(2)]
                    B = [A[k] + elem.v0[k] for k in xrange(2)]
                    C = [B[k] + elem.v1[k] for k in xrange(2)]
                    D = [A[k] + elem.v1[k] for k in xrange(2)]
                    ax.add_patch(Polygon([A,B,C,D], closed=True, fill=True, color=coul))
                    if tag:
                        plt.text(0.5*(A[0]+B[0]), 0.5*(A[1]+B[1]), str(elem.tag[0]),
                                 fontsize=18, horizontalalignment='center',verticalalignment='center')
                        plt.text(0.5*(A[0]+D[0]), 0.5*(A[1]+D[1]), str(elem.tag[1]),
                                 fontsize=18, horizontalalignment='center',verticalalignment='center')
                        plt.text(0.5*(C[0]+D[0]), 0.5*(C[1]+D[1]), str(elem.tag[2]),
                                 fontsize=18, horizontalalignment='center',verticalalignment='center')
                        plt.text(0.5*(B[0]+C[0]), 0.5*(B[1]+C[1]), str(elem.tag[3]),
                                 fontsize=18, horizontalalignment='center',verticalalignment='center')
                    if viewlabel:
                        plt.text(0.5*(A[0]+B[0]), 0.5*(A[1]+B[1]), str(elem.label[0]),
                                 fontsize=18, horizontalalignment='center',verticalalignment='center')
                        plt.text(0.5*(A[0]+D[0]), 0.5*(A[1]+D[1]), str(elem.label[1]),
                                 fontsize=18, horizontalalignment='center',verticalalignment='center')
                        plt.text(0.5*(C[0]+D[0]), 0.5*(C[1]+D[1]), str(elem.label[2]),
                                 fontsize=18, horizontalalignment='center',verticalalignment='center')
                        plt.text(0.5*(B[0]+C[0]), 0.5*(B[1]+C[1]), str(elem.label[3]),
                                 fontsize=18, horizontalalignment='center',verticalalignment='center')
                        comptelem += 4
                elif (elem.geomtype=='Triangle'):
                    A = [elem.point[k] for k in xrange(2)]
                    B = [A[k] + elem.v0[k] for k in xrange(2)]
                    D = [A[k] + elem.v1[k] for k in xrange(2)]
                    ax.add_patch(Polygon([A,B,D], closed=True, fill=True, color=coul))
                    if tag:
                        plt.text(0.5*(A[0]+B[0]), 0.5*(A[1]+B[1]), str(elem.tag[0]),
                                 fontsize=18, horizontalalignment='center',verticalalignment='center')
                        plt.text(0.5*(A[0]+D[0]), 0.5*(A[1]+D[1]), str(elem.tag[1]),
                                 fontsize=18, horizontalalignment='center',verticalalignment='center')
                        plt.text(0.5*(B[0]+D[0]), 0.5*(B[1]+D[1]), str(elem.tag[2]),
                                 fontsize=18, horizontalalignment='center',verticalalignment='center')
                    if viewlabel:
                        plt.text(0.5*(A[0]+B[0]), 0.5*(A[1]+B[1]), str(elem.label[0]),
                                 fontsize=18, horizontalalignment='center',verticalalignment='center')
                        plt.text(0.5*(A[0]+D[0]), 0.5*(A[1]+D[1]), str(elem.label[1]),
                                 fontsize=18, horizontalalignment='center',verticalalignment='center')
                        plt.text(0.5*(B[0]+D[0]), 0.5*(B[1]+D[1]), str(elem.label[2]),
                                 fontsize=18, horizontalalignment='center',verticalalignment='center')
=======
                    coul = 'white'
                elem._visualize(ax, coul, viewlabel)
>>>>>>> ac25b2dc
        plt.title("Geometry",fontsize=14)
        plt.draw()
        plt.hold(False)
        plt.ioff()
        plt.show()

    def list_of_labels(self):
        """
           return the list of all the labels used in the geometry
        """
        L = np.empty(0, dtype=np.int32)
        for l in self.box_label:
            L = np.union1d(L, l)
        for elem in self.list_elem:
            for l in elem.label:
                L = np.union1d(L, l)
        #for l in self.list_label:
        #    L = np.union1d(L, l)
        return L


def test_1D(number):
    """
    Test 1D-Geometry

    * ``Test_1D(0)`` for the segment (0,1)
    * ``Test_1D(1)`` for the segment (-1,2)
    """
    dim = 1
    print "\n\nTest number {0:d} in {1:d}D:".format(number, dim)
    if number == 0:
        dgeom = {'geometry':
                     {'dim': dim,
                      'box':{'x': [0, 1]},
                      }
                 }
        geom = Geometry(dgeom['geometry'])
    elif number == 1:
        dgeom = {'geometry':
                     {'dim': dim,
                      'box':{'x': [-1, 2]},
                      }
                 }
        geom = Geometry(dgeom['geometry'])
    try:
        print geom
    except:
        return 0
    geom.visualize()
    return 1

def test_2D(number):
    """
    Test 2D-Geometry

    * ``Test_2D(0)`` for the square [0,1]**2
    * ``Test_2D(1)`` for the rectangular cavity with a circular obstacle
    * ``Test_2D(2)`` for the circular cavity
    * ``Test_2D(3)`` for the square cavity with a triangular obstacle
    """
    dim = 2
    solid = 0
    fluid = 1

    dgeom = {'geometry':
                 {'dim': dim,
                  }
             }
    print "\n\nTest number {0:d} in {1:d}D:".format(number, dim)
    if number == 0:
        dgeom['geometry']['box'] = {'x': [0, 1], 'y': [0, 1]}
        geom = Geometry(dgeom['geometry'])
    elif number == 1:
        dgeom['geometry']['box'] = {'x': [0, 2], 'y': [0, 1]}
        geom = Geometry(dgeom['geometry'])
        geom.add_elem(Circle((0.5, 0.5), 0.1), 0, solid)
    elif number == 2:
        dgeom['geometry']['box'] = {'x': [0, 2], 'y': [0, 1]}
        geom = Geometry(dgeom['geometry'])
        geom.add_elem(Parallelogram((0, 0), (2, 0), (0, 1)), 0, solid)
        geom.add_elem(Parallelogram((0, 0.4), (2, 0), (0, 0.2)), 0, fluid)
        geom.add_elem(Circle((1, 0.5), 0.5), 0, fluid)
        geom.add_elem(Circle((1, 0.5), 0.2), 0, solid)
    elif number == 3:
        dgeom['geometry']['box'] = {'x': [0, 1], 'y': [0, 1]}
        geom = Geometry(dgeom['geometry'])
        geom.add_elem(Triangle((0.3, 0.3), (0.5, -0.1), (0.3, 0.5)), 0, solid)
    elif (number==4):
        dgeom['geometry']['box'] = {'x': [0, 2], 'y': [0, 1]}
        geom = Geometry(dgeom['geometry'])
        geom.add_elem(Parallelogram((0.4, 0.4), (0., 0.2), (0.2, 0.)), 0, solid)
        geom.add_elem(Parallelogram((1.4, 0.5), (0.1, 0.1), (0.1, -0.1)), 0, solid)
    try:
        print geom
        #geom.visualize()
    except:
        return 0
    geom.visualize()
    return 1

if __name__ == "__main__":
    k = 1
    compt = 0
    while k==1:
        k = test_1D(compt)
        compt += 1
    k = 1
    compt = 2
    while (k==1):
        k = test_2D(compt)
        compt += 1<|MERGE_RESOLUTION|>--- conflicted
+++ resolved
@@ -31,7 +31,7 @@
     -------
     dim : the dimension of the box
     bounds: the bounds of the box
-    
+
     """
     try:
         box = dico['box']
@@ -91,33 +91,7 @@
     """
 
     def __init__(self, dico):
-<<<<<<< HEAD
         self.dim, self.bounds = get_box(dico)
-=======
-        self.dim = 1
-        try:
-            box = dico['box']
-
-            try:
-                self.bounds = [box['x']]
-                boxy = box.get('y', None)
-                if boxy is not None:
-                    self.bounds.append(boxy)
-                    self.dim += 1
-                    boxz = box.get('z', None)
-                    if boxz is not None:
-                        self.bounds.append(boxz)
-                        self.dim += 1
-            except KeyError:
-                log.error("'x' key not found in the box definition"
-                          + " of the geometry.\n"
-                          + " Check the input dictionnary.")
-                sys.exit()
-        except KeyError:
-            log.error("'box' key not found in the geometry definition.\n"
-                      + " Check the input dictionnary.")
-            sys.exit()
->>>>>>> ac25b2dc
 
         # mpi support
         comm = mpi.COMM_WORLD
@@ -142,15 +116,7 @@
             if voisins[1] != rank:
                 self.isInterface[i*2 + 1] = True
 
-<<<<<<< HEAD
         log.info("Message from geometry.py (isInterface):\n {0}".format(self.isInterface))
-=======
-        s = "*"*40
-        s += "Message from geometry.py (mpi problem)"
-        s += self.isInterface.__str__()
-        s += "*"*40
-        log.info(s)
->>>>>>> ac25b2dc
 
         self.list_elem = []
         #self.list_label = []
@@ -270,85 +236,18 @@
             ymax = (float)(self.bounds[1][1])
             plt.fill([xmin,xmax,xmax,xmin], [ymin,ymin,ymax,ymax], fill=True, color=plein)
             if viewlabel:
-<<<<<<< HEAD
-                plt.text(0.5*(xmin+xmax), ymin, self.list_label[0][0], fontsize=18, horizontalalignment='center',verticalalignment='bottom')
-                plt.text(xmax, 0.5*(ymin+ymax), self.list_label[0][1], fontsize=18, horizontalalignment='right',verticalalignment='center')
-                plt.text(0.5*(xmin+xmax), ymax, self.list_label[0][2], fontsize=18, horizontalalignment='center',verticalalignment='top')
-                plt.text(xmin, 0.5*(ymin+ymax), self.list_label[0][3], fontsize=18, horizontalalignment='left',verticalalignment='center')
-            plt.axis([xmin,xmax,ymin,ymax])
-=======
                 plt.text(0.5*(xmin+xmax), ymin, self.box_label[0], fontsize=18, horizontalalignment='center',verticalalignment='bottom')
                 plt.text(xmax, 0.5*(ymin+ymax), self.box_label[1], fontsize=18, horizontalalignment='right',verticalalignment='center')
                 plt.text(0.5*(xmin+xmax), ymax, self.box_label[2], fontsize=18, horizontalalignment='center',verticalalignment='top')
                 plt.text(xmin, 0.5*(ymin+ymax), self.box_label[3], fontsize=18, horizontalalignment='left',verticalalignment='center')
             plt.axis([xmin, xmax, ymin, ymax])
->>>>>>> ac25b2dc
             comptelem = 0
             for elem in self.list_elem:
                 if elem.isfluid:
                     coul = plein
                 else:
-<<<<<<< HEAD
-                    coul = 'black'
-                if isinstance(elem, Circle):
-                    ax.add_patch(Ellipse(elem.center, 2*elem.radius, 2*elem.radius, fill=True, color=coul))
-                    theta = elem.center[0] + 2*elem.center[1]+10*elem.radius
-                    x, y = elem.center[0] + elem.radius*cos(theta), elem.center[1] + elem.radius*sin(theta)
-                    if tag:
-                        plt.text(x, y, str(elem.tag[0]),
-                                 fontsize=18, horizontalalignment='center',verticalalignment='center')
-                    if viewlabel:
-                        plt.text(x, y, str(elem.label[0]),
-                                 fontsize=18, horizontalalignment='center',verticalalignment='center')
-                        comptelem += 1
-                elif (elem.geomtype=='Parallelogram'):
-                    A = [elem.point[k] for k in xrange(2)]
-                    B = [A[k] + elem.v0[k] for k in xrange(2)]
-                    C = [B[k] + elem.v1[k] for k in xrange(2)]
-                    D = [A[k] + elem.v1[k] for k in xrange(2)]
-                    ax.add_patch(Polygon([A,B,C,D], closed=True, fill=True, color=coul))
-                    if tag:
-                        plt.text(0.5*(A[0]+B[0]), 0.5*(A[1]+B[1]), str(elem.tag[0]),
-                                 fontsize=18, horizontalalignment='center',verticalalignment='center')
-                        plt.text(0.5*(A[0]+D[0]), 0.5*(A[1]+D[1]), str(elem.tag[1]),
-                                 fontsize=18, horizontalalignment='center',verticalalignment='center')
-                        plt.text(0.5*(C[0]+D[0]), 0.5*(C[1]+D[1]), str(elem.tag[2]),
-                                 fontsize=18, horizontalalignment='center',verticalalignment='center')
-                        plt.text(0.5*(B[0]+C[0]), 0.5*(B[1]+C[1]), str(elem.tag[3]),
-                                 fontsize=18, horizontalalignment='center',verticalalignment='center')
-                    if viewlabel:
-                        plt.text(0.5*(A[0]+B[0]), 0.5*(A[1]+B[1]), str(elem.label[0]),
-                                 fontsize=18, horizontalalignment='center',verticalalignment='center')
-                        plt.text(0.5*(A[0]+D[0]), 0.5*(A[1]+D[1]), str(elem.label[1]),
-                                 fontsize=18, horizontalalignment='center',verticalalignment='center')
-                        plt.text(0.5*(C[0]+D[0]), 0.5*(C[1]+D[1]), str(elem.label[2]),
-                                 fontsize=18, horizontalalignment='center',verticalalignment='center')
-                        plt.text(0.5*(B[0]+C[0]), 0.5*(B[1]+C[1]), str(elem.label[3]),
-                                 fontsize=18, horizontalalignment='center',verticalalignment='center')
-                        comptelem += 4
-                elif (elem.geomtype=='Triangle'):
-                    A = [elem.point[k] for k in xrange(2)]
-                    B = [A[k] + elem.v0[k] for k in xrange(2)]
-                    D = [A[k] + elem.v1[k] for k in xrange(2)]
-                    ax.add_patch(Polygon([A,B,D], closed=True, fill=True, color=coul))
-                    if tag:
-                        plt.text(0.5*(A[0]+B[0]), 0.5*(A[1]+B[1]), str(elem.tag[0]),
-                                 fontsize=18, horizontalalignment='center',verticalalignment='center')
-                        plt.text(0.5*(A[0]+D[0]), 0.5*(A[1]+D[1]), str(elem.tag[1]),
-                                 fontsize=18, horizontalalignment='center',verticalalignment='center')
-                        plt.text(0.5*(B[0]+D[0]), 0.5*(B[1]+D[1]), str(elem.tag[2]),
-                                 fontsize=18, horizontalalignment='center',verticalalignment='center')
-                    if viewlabel:
-                        plt.text(0.5*(A[0]+B[0]), 0.5*(A[1]+B[1]), str(elem.label[0]),
-                                 fontsize=18, horizontalalignment='center',verticalalignment='center')
-                        plt.text(0.5*(A[0]+D[0]), 0.5*(A[1]+D[1]), str(elem.label[1]),
-                                 fontsize=18, horizontalalignment='center',verticalalignment='center')
-                        plt.text(0.5*(B[0]+D[0]), 0.5*(B[1]+D[1]), str(elem.label[2]),
-                                 fontsize=18, horizontalalignment='center',verticalalignment='center')
-=======
                     coul = 'white'
                 elem._visualize(ax, coul, viewlabel)
->>>>>>> ac25b2dc
         plt.title("Geometry",fontsize=14)
         plt.draw()
         plt.hold(False)
