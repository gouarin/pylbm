# Authors:
#     Loic Gouarin <loic.gouarin@math.u-psud.fr>
#     Benjamin Graille <benjamin.graille@math.u-psud.fr>
#
# License: BSD 3 clause

import mpi4py.MPI as mpi
import logging
from optparse import OptionParser

parser = OptionParser()
parser.add_option("--log", dest="loglevel", default="WARNING", 
                  help="Set the log level (DEBUG, WARNING, ...)")
(options, args) = parser.parse_args()

numeric_level = getattr(logging, options.loglevel.upper(), None)
if not isinstance(numeric_level, int):
    raise ValueError('Invalid log level: %s' % options.loglevel)
logging.basicConfig(level=numeric_level)

r = logging.getLogger()
r.handlers = []

<<<<<<< HEAD
def setLogger(name):
=======

def setLogger(name, lvl = None):
>>>>>>> eed395fb
    log = logging.getLogger(name)
    #level = logging.getLogger().level
    #print level
    #log.setLevel(level)
    if lvl is not None:
        log.setLevel(lvl)
    formatter = logging.Formatter('%(asctime)s - %(levelname)s - %(name)s on proc {0} \n%(message)s\n'.format(mpi.COMM_WORLD.Get_rank()))
    stream_handler = logging.StreamHandler()
    stream_handler.setLevel(logging.DEBUG)
    stream_handler.setFormatter(formatter)
    log.addHandler(stream_handler)
    return log

def compute_lvl(lvl_s):
    if lvl_s == 'CRITICAL':
        lvl = 50
    elif lvl_s == 'ERROR':
        lvl = 40
    elif lvl_s == 'WARNING':
        lvl = 30
    elif lvl_s == 'INFO':
        lvl = 20
    elif lvl_s == 'DEBUG':
        lvl = 10
    else:
        lvl = 40
    return lvl<|MERGE_RESOLUTION|>--- conflicted
+++ resolved
@@ -9,7 +9,7 @@
 from optparse import OptionParser
 
 parser = OptionParser()
-parser.add_option("--log", dest="loglevel", default="WARNING", 
+parser.add_option("--log", dest="loglevel", default="WARNING",
                   help="Set the log level (DEBUG, WARNING, ...)")
 (options, args) = parser.parse_args()
 
@@ -21,36 +21,10 @@
 r = logging.getLogger()
 r.handlers = []
 
-<<<<<<< HEAD
 def setLogger(name):
-=======
-
-def setLogger(name, lvl = None):
->>>>>>> eed395fb
     log = logging.getLogger(name)
-    #level = logging.getLogger().level
-    #print level
-    #log.setLevel(level)
-    if lvl is not None:
-        log.setLevel(lvl)
     formatter = logging.Formatter('%(asctime)s - %(levelname)s - %(name)s on proc {0} \n%(message)s\n'.format(mpi.COMM_WORLD.Get_rank()))
     stream_handler = logging.StreamHandler()
-    stream_handler.setLevel(logging.DEBUG)
     stream_handler.setFormatter(formatter)
     log.addHandler(stream_handler)
-    return log
-
-def compute_lvl(lvl_s):
-    if lvl_s == 'CRITICAL':
-        lvl = 50
-    elif lvl_s == 'ERROR':
-        lvl = 40
-    elif lvl_s == 'WARNING':
-        lvl = 30
-    elif lvl_s == 'INFO':
-        lvl = 20
-    elif lvl_s == 'DEBUG':
-        lvl = 10
-    else:
-        lvl = 40
-    return lvl+    return log